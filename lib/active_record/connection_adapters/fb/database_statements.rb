--- conflicted
+++ resolved
@@ -103,22 +103,12 @@
           if ActiveRecord::VERSION::STRING < "4.2.0"
             values = binds.map { |b| type_cast(*b.reverse) }
           else
-            values = binds.map{|bind| bind.value}
+            values = binds.map{ |bind| bind.value }
           end
 
           if sql =~ /(CREATE TABLE|ALTER TABLE)/
             sql = sql.gsub(/(\@BINDDATE|BINDDATE\@)/m, '\'')
           else
-<<<<<<< HEAD
-            # TODO: What's happen here? Results frozen string error
-            # sql = sql.dup.gsub(/\@BINDBINARY(.*?)BINDBINARY\@/m) do |extract|
-            #   values << decode(extract[11...-11]) and '?'
-            # end
-            #
-            # sql = sql.dup.gsub(/\@BINDDATE(.*?)BINDDATE\@/m) do |extract|
-            #   values << extract[9...-9] and '?'
-            # end
-=======
             sql = sql.gsub(/\@BINDBINARY(.*?)BINDBINARY\@/m) do |extract|
               values << decode(extract[11...-11]) and '?'
             end
@@ -126,7 +116,6 @@
             sql = sql.gsub(/\@BINDDATE(.*?)BINDDATE\@/m) do |extract|
               values << extract[9...-9] and '?'
             end
->>>>>>> aeb5f101
           end
 
           log(sql, name, binds) { yield [sql, *values] }
